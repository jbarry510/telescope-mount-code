--- conflicted
+++ resolved
@@ -15,12 +15,8 @@
 from kbhit import KBHit
 
 # === CONSTANTS ===
-<<<<<<< HEAD
-LOOP_DELAY = 0.25  # [sec], number of seconds to wait between loops
-=======
 LOOP_DELAY = 0.1  # [sec], number of seconds to wait between loops
 # WAIT_DELAY = 5
->>>>>>> fc684337
 
 STATE_INIT = 0
 STATE_CMD_WAIT = 1
@@ -146,11 +142,6 @@
                 self._dev.write('alt:slew' + str(self._alt) + '\r')
             elif split_cmd[0] == "test":
                 self._dev.write(split_cmd[1] + '\r')
-<<<<<<< HEAD
-                mes_len = self._dev.in_waiting
-                print self._dev.read(mes_len)
-=======
->>>>>>> fc684337
             else:
                 print("Not a valid command entry")
 
